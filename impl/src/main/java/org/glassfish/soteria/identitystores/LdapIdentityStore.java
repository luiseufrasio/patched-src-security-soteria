/*
 * DO NOT ALTER OR REMOVE COPYRIGHT NOTICES OR THIS HEADER.
 *
 * Copyright (c) 2015, 2016 Oracle and/or its affiliates. All rights reserved.
 *
 * The contents of this file are subject to the terms of either the GNU
 * General Public License Version 2 only ("GPL") or the Common Development
 * and Distribution License("CDDL") (collectively, the "License").  You
 * may not use this file except in compliance with the License.  You can
 * obtain a copy of the License at
 * http://glassfish.dev.java.net/public/CDDL+GPL_1_1.html
 * or packager/legal/LICENSE.txt.  See the License for the specific
 * language governing permissions and limitations under the License.
 *
 * When distributing the software, include this License Header Notice in each
 * file and include the License file at packager/legal/LICENSE.txt.
 *
 * GPL Classpath Exception:
 * Oracle designates this particular file as subject to the "Classpath"
 * exception as provided by Oracle in the GPL Version 2 section of the License
 * file that accompanied this code.
 *
 * Modifications:
 * If applicable, add the following below the License Header, with the fields
 * enclosed by brackets [] replaced by your own identifying information:
 * "Portions Copyright [year] [name of copyright owner]"
 *
 * Contributor(s):
 * If you wish your version of this file to be governed by only the CDDL or
 * only the GPL Version 2, indicate your decision by adding "[Contributor]
 * elects to include this software in this distribution under the [CDDL or GPL
 * Version 2] license."  If you don't indicate a single choice of license, a
 * recipient has the option to distribute your version of this file under
 * either the CDDL, the GPL Version 2 or to extend the choice of license to
 * its licensees as provided above.  However, if you add GPL Version 2 code
 * and therefore, elected the GPL Version 2 license, then the option applies
 * only if the new code is made subject to such option by the copyright
 * holder.
 */
package org.glassfish.soteria.identitystores;

import javax.naming.AuthenticationException;
import javax.naming.NamingException;
import javax.naming.directory.Attribute;
<<<<<<< HEAD
=======
import javax.naming.directory.Attributes;
>>>>>>> 8e7074dc
import javax.naming.directory.SearchControls;
import javax.naming.directory.SearchResult;
import javax.naming.ldap.InitialLdapContext;
import javax.naming.ldap.LdapContext;
import javax.security.enterprise.CallerPrincipal;
import javax.security.enterprise.credential.Credential;
import javax.security.enterprise.credential.UsernamePasswordCredential;
import javax.security.enterprise.identitystore.CredentialValidationResult;
import javax.security.enterprise.identitystore.IdentityStore;
import javax.security.enterprise.identitystore.IdentityStorePermission;
import javax.security.enterprise.identitystore.LdapIdentityStoreDefinition;
<<<<<<< HEAD
=======
import static javax.security.enterprise.identitystore.LdapIdentityStoreDefinition.LdapSearchScope;
>>>>>>> 8e7074dc
import java.util.*;
import java.util.logging.Level;
import java.util.logging.Logger;

import static java.lang.String.format;
import static java.util.Arrays.asList;
import static java.util.Collections.*;
import static javax.naming.Context.*;
<<<<<<< HEAD
=======
import static javax.naming.directory.SearchControls.ONELEVEL_SCOPE;
>>>>>>> 8e7074dc
import static javax.naming.directory.SearchControls.SUBTREE_SCOPE;
import static javax.security.enterprise.identitystore.CredentialValidationResult.INVALID_RESULT;
import static javax.security.enterprise.identitystore.CredentialValidationResult.NOT_VALIDATED_RESULT;

public class LdapIdentityStore implements IdentityStore {

    private static final Logger LOGGER = Logger.getLogger(LdapIdentityStore.class.getName());

    private final LdapIdentityStoreDefinition ldapIdentityStoreDefinition;
    private final Set<ValidationType> validationTypes;

    public LdapIdentityStore(LdapIdentityStoreDefinition ldapIdentityStoreDefinition) {
        this.ldapIdentityStoreDefinition = ldapIdentityStoreDefinition;
        validationTypes = unmodifiableSet(new HashSet<>(asList(ldapIdentityStoreDefinition.useFor())));
    }

    @Override
    public CredentialValidationResult validate(Credential credential) {
        if (credential instanceof UsernamePasswordCredential) {
            return validate((UsernamePasswordCredential) credential);
        }

        return NOT_VALIDATED_RESULT;
    }

    public CredentialValidationResult validate(UsernamePasswordCredential usernamePasswordCredential) {

        if (ldapIdentityStoreDefinition.bindDn().isEmpty() &&
                ldapIdentityStoreDefinition.callerSearchBase().isEmpty()) {
            return checkDirectBinding(usernamePasswordCredential);
        } else {
            return checkThroughSearch(usernamePasswordCredential);
        }

    }

    @Override
    public Set<String> getCallerGroups(CredentialValidationResult validationResult) {
<<<<<<< HEAD
        LdapContext ldapContext = createLdapContext(
                ldapIdentityStoreDefinition.url(),
                ldapIdentityStoreDefinition.baseDn(),
                ldapIdentityStoreDefinition.password());
=======

        SecurityManager securityManager = System.getSecurityManager();
        if (securityManager != null) {
            securityManager.checkPermission(new IdentityStorePermission("getGroups"));
        }

        LdapContext ldapContext = createDefaultLdapContext();
>>>>>>> 8e7074dc

        if (ldapContext != null) {
            try {
                if (!ldapIdentityStoreDefinition.groupMemberOfAttribute().isEmpty() &&
                        ldapIdentityStoreDefinition.groupSearchBase().isEmpty() &&
                        !validationResult.getCallerDn().isEmpty()) {
                    return new HashSet<>(retrieveGroupInformationMemberOf(validationResult.getCallerDn(), ldapContext));
                }
                return new HashSet<>(retrieveGroupInformation(validationResult.getCallerPrincipal().getName(), ldapContext));
            } finally {
                closeContext(ldapContext);
            }
        }

        return emptySet();
    }

    private CredentialValidationResult checkThroughSearch(UsernamePasswordCredential usernamePasswordCredential) {
        LdapContext ldapContext = createDefaultLdapContext();
        
        if (ldapContext != null) {
            try {
<<<<<<< HEAD
                String callerDn = searchCaller(ldapContext, ldapIdentityStoreDefinition.searchBase(),
                        String.format(ldapIdentityStoreDefinition.searchExpression(), usernamePasswordCredential.getCaller()));

=======
                String callerDn = 
                    searchCaller(
                        ldapContext, 
                        ldapIdentityStoreDefinition.callerSearchBase(),
                        format(ldapIdentityStoreDefinition.callerSearchFilter(), usernamePasswordCredential.getCaller()));
>>>>>>> 8e7074dc

                LdapContext ldapContextCaller = null;

                if (callerDn != null) {
                    // If this doesn't throw an exception internally, the password is correct

                    ldapContextCaller = createLdapContext(
<<<<<<< HEAD
                            ldapIdentityStoreDefinition.url(),
                            callerDn,
                            new String(usernamePasswordCredential.getPassword().getValue())
=======
                        ldapIdentityStoreDefinition.url(),
                        callerDn,
                        new String(usernamePasswordCredential.getPassword().getValue())
>>>>>>> 8e7074dc
                    );
                }

                if (ldapContextCaller == null) {
                    closeContext(ldapContext);
                    return INVALID_RESULT;
                }

<<<<<<< HEAD
                Set<String> groups = retrieveGroupInformation(callerDn, ldapContext);
=======
                Set<String> groups =
                        (!ldapIdentityStoreDefinition.groupMemberOfAttribute().isEmpty() && ldapIdentityStoreDefinition.groupSearchBase().isEmpty()) ?
                        retrieveGroupInformationMemberOf(callerDn, ldapContext) : retrieveGroupInformation(callerDn, ldapContext);
>>>>>>> 8e7074dc

                closeContext(ldapContext);

                return new CredentialValidationResult(
<<<<<<< HEAD
                        new CallerPrincipal(usernamePasswordCredential.getCaller()),
                        groups
=======
                    new CallerPrincipal(usernamePasswordCredential.getCaller()),
                    groups
>>>>>>> 8e7074dc
                );
            } catch (IllegalStateException e) {
                return NOT_VALIDATED_RESULT;
            }

        }

        return INVALID_RESULT;
    }

    private String searchCaller(LdapContext ldapContext, String searchBase, String searchExpression) {
        String result = null;
        List<SearchResult> callerDn = search(ldapContext, searchBase, searchExpression, getCallerSearchControls());

        if (callerDn.size() > 1) {
            // TODO User is found in multiple organizations

        }
        if (callerDn.size() == 1) {
            result = callerDn.get(0).getNameInNamespace();  // get the fully qualified identification like uid=arjan,ou=caller,dc=jsr375,dc=net
        }
        return result;

    }

    private CredentialValidationResult checkDirectBinding(UsernamePasswordCredential usernamePasswordCredential) {
        // Construct the full distinguished name (dn) of the caller
        String callerDn = createCallerDn(
                ldapIdentityStoreDefinition.callerNameAttribute(),
                usernamePasswordCredential.getCaller(),
                ldapIdentityStoreDefinition.callerBaseDn()
        );

        // If this doesn't throw an exception internally, the caller dn exists and the password is correct
        LdapContext ldapContext = createLdapContext(
                ldapIdentityStoreDefinition.url(),
                callerDn,
                new String(usernamePasswordCredential.getPassword().getValue())
        );

        if (ldapContext == null) {
            return INVALID_RESULT;
        }

        Set<String> groups =
                (!ldapIdentityStoreDefinition.groupMemberOfAttribute().isEmpty() && ldapIdentityStoreDefinition.groupSearchBase().isEmpty()) ?
                retrieveGroupInformationMemberOf(callerDn, ldapContext) : retrieveGroupInformation(callerDn, ldapContext);

        closeContext(ldapContext);

        return new CredentialValidationResult(
                new CallerPrincipal(usernamePasswordCredential.getCaller()),
                groups
        );
    }

    private void closeContext(LdapContext ldapContext) {
        try {
            ldapContext.close();
        } catch (NamingException e) {
            // We can silently ignore this, no?
        }
    }

    private Set<String> retrieveGroupInformation(String callerDn, LdapContext ldapContext) {
        // Search for the groups starting from the groupBaseDn,
        // Search for groupCallerDnAttribute equal to callerDn
        // Return groupNameAttribute
        List<SearchResult> searchResults = search(
                ldapContext,
                ldapIdentityStoreDefinition.groupSearchBase(),
                ldapIdentityStoreDefinition.groupMemberAttribute(),
                callerDn,
                ldapIdentityStoreDefinition.groupNameAttribute(),
                getGroupSearchControls()
        );

        // Collect the groups from the search results
        Set<String> groups = new HashSet<>();
        for (SearchResult searchResult : searchResults) {
            for (Object group : get(searchResult, ldapIdentityStoreDefinition.groupNameAttribute())) {
                groups.add(group.toString());
            }
        }
        return groups;
    }

    private Set<String> retrieveGroupInformationMemberOf(String callerDn, LdapContext ldapContext) {
        // Look up the memberOf attribute for the specified DN
        List<?> memberOfValues = null;
        try {
            Attributes attributes = ldapContext.getAttributes(callerDn,
                    new String[] { ldapIdentityStoreDefinition.groupMemberOfAttribute() });
            Attribute memberOfAttribute = attributes.get(ldapIdentityStoreDefinition.groupMemberOfAttribute());
            memberOfValues = list(memberOfAttribute.getAll());
        }
        catch (NamingException e) {
            throw new IllegalStateException(e);
        }

        // Collect the groups from the memberOf attribute
        Set<String> groups = new HashSet<>();
        for (Object group : memberOfValues) {
            groups.add(group.toString());
        }
        return groups;
    }

    private static String createCallerDn(String callerNameAttribute, String callerName, String callerBaseDn) {
        return String.format("%s=%s,%s", callerNameAttribute, callerName, callerBaseDn);
    }

    private SearchControls getCallerSearchControls() {
        SearchControls controls = new SearchControls();
        controls.setSearchScope(convertScopeValue(ldapIdentityStoreDefinition.callerSearchScope()));
        controls.setCountLimit((long)ldapIdentityStoreDefinition.maxResults());
        controls.setTimeLimit(ldapIdentityStoreDefinition.readTimeout());
        return controls;
    }

    private SearchControls getGroupSearchControls() {
        SearchControls controls = new SearchControls();
        controls.setSearchScope(convertScopeValue(ldapIdentityStoreDefinition.groupSearchScope()));
        controls.setCountLimit((long)ldapIdentityStoreDefinition.maxResults());
        controls.setTimeLimit(ldapIdentityStoreDefinition.readTimeout());
        return controls;
    }

    private int convertScopeValue(LdapSearchScope searchScope) {
        if (searchScope == LdapSearchScope.ONE_LEVEL) {
            return ONELEVEL_SCOPE;
        }
        else if (searchScope == LdapSearchScope.SUBTREE) {
            return SUBTREE_SCOPE;
        }
        else {
            return ONELEVEL_SCOPE;
        }
    }

    private LdapContext createDefaultLdapContext() {
        return createLdapContext(
                ldapIdentityStoreDefinition.url(),
                ldapIdentityStoreDefinition.bindDn(),
                ldapIdentityStoreDefinition.bindDnPassword());
    }

    private static LdapContext createLdapContext(String url, String bindDn, String bindCredential) {
        try {
            return new InitialLdapContext(getConnectionEnvironment(url, bindDn, bindCredential), null);
        } catch (AuthenticationException e) {
            return null;
        } catch (NamingException e) {
            throw new IllegalStateException(e);
        }
    }

    private static Hashtable<String, String> getConnectionEnvironment(String url, String bindDn, String bindCredential) {

        Hashtable<String, String> environment = new Hashtable<>();

        environment.put(INITIAL_CONTEXT_FACTORY, "com.sun.jndi.ldap.LdapCtxFactory");
        environment.put(PROVIDER_URL, url);

        environment.put(SECURITY_AUTHENTICATION, "simple");
        environment.put(SECURITY_PRINCIPAL, bindDn);
        environment.put(SECURITY_CREDENTIALS, bindCredential);

        return environment;
    }

    private static List<SearchResult> search(LdapContext ldapContext, String searchBase, 
            String filterAttribute, String filterValue, String returnAttribute, SearchControls controls) {
        
        controls.setReturningAttributes(new String[]{returnAttribute}); // e.g. cn

        try {
            return list(ldapContext.search(
                    searchBase,                             // e.g. ou=group,dc=jsr375,dc=net
                    format("(%s={0})", filterAttribute),    // e.g. (member={0})
                    new Object[]{filterValue},              // e.g. uid=reza,ou=caller,dc=jsr375,dc=net
                    controls
            ));
        } catch (NamingException e) {
            throw new IllegalStateException(e);
        }
    }

    private static List<SearchResult> search(LdapContext ldapContext, String searchBase,
            String searchExpression, SearchControls controls) {
        try {
            return list(ldapContext.search(searchBase, searchExpression, controls));
        } catch (NamingException e) {
            throw new IllegalStateException(e);
        }
    }

    private static List<?> get(SearchResult searchResult, String attributeName) {
        try {
            Attribute attribute = searchResult.getAttributes().get(attributeName);
            if (attribute == null) {
                LOGGER.log(Level.WARNING, "Attribute name '{0}' is invalid, returning empty List", new Object[]{attributeName});
                return Collections.emptyList();
            }
            return list(attribute.getAll());
        } catch (NamingException e) {
            throw new IllegalStateException(e);
        }
    }

    @Override
    public int priority() {
        return ldapIdentityStoreDefinition.priority();
    }

    @Override
    public Set<ValidationType> validationTypes() {
        return validationTypes;
    }

}<|MERGE_RESOLUTION|>--- conflicted
+++ resolved
@@ -42,10 +42,7 @@
 import javax.naming.AuthenticationException;
 import javax.naming.NamingException;
 import javax.naming.directory.Attribute;
-<<<<<<< HEAD
-=======
 import javax.naming.directory.Attributes;
->>>>>>> 8e7074dc
 import javax.naming.directory.SearchControls;
 import javax.naming.directory.SearchResult;
 import javax.naming.ldap.InitialLdapContext;
@@ -57,10 +54,7 @@
 import javax.security.enterprise.identitystore.IdentityStore;
 import javax.security.enterprise.identitystore.IdentityStorePermission;
 import javax.security.enterprise.identitystore.LdapIdentityStoreDefinition;
-<<<<<<< HEAD
-=======
 import static javax.security.enterprise.identitystore.LdapIdentityStoreDefinition.LdapSearchScope;
->>>>>>> 8e7074dc
 import java.util.*;
 import java.util.logging.Level;
 import java.util.logging.Logger;
@@ -69,10 +63,7 @@
 import static java.util.Arrays.asList;
 import static java.util.Collections.*;
 import static javax.naming.Context.*;
-<<<<<<< HEAD
-=======
 import static javax.naming.directory.SearchControls.ONELEVEL_SCOPE;
->>>>>>> 8e7074dc
 import static javax.naming.directory.SearchControls.SUBTREE_SCOPE;
 import static javax.security.enterprise.identitystore.CredentialValidationResult.INVALID_RESULT;
 import static javax.security.enterprise.identitystore.CredentialValidationResult.NOT_VALIDATED_RESULT;
@@ -111,12 +102,6 @@
 
     @Override
     public Set<String> getCallerGroups(CredentialValidationResult validationResult) {
-<<<<<<< HEAD
-        LdapContext ldapContext = createLdapContext(
-                ldapIdentityStoreDefinition.url(),
-                ldapIdentityStoreDefinition.baseDn(),
-                ldapIdentityStoreDefinition.password());
-=======
 
         SecurityManager securityManager = System.getSecurityManager();
         if (securityManager != null) {
@@ -124,7 +109,6 @@
         }
 
         LdapContext ldapContext = createDefaultLdapContext();
->>>>>>> 8e7074dc
 
         if (ldapContext != null) {
             try {
@@ -147,17 +131,11 @@
         
         if (ldapContext != null) {
             try {
-<<<<<<< HEAD
-                String callerDn = searchCaller(ldapContext, ldapIdentityStoreDefinition.searchBase(),
-                        String.format(ldapIdentityStoreDefinition.searchExpression(), usernamePasswordCredential.getCaller()));
-
-=======
                 String callerDn = 
                     searchCaller(
                         ldapContext, 
                         ldapIdentityStoreDefinition.callerSearchBase(),
                         format(ldapIdentityStoreDefinition.callerSearchFilter(), usernamePasswordCredential.getCaller()));
->>>>>>> 8e7074dc
 
                 LdapContext ldapContextCaller = null;
 
@@ -165,15 +143,9 @@
                     // If this doesn't throw an exception internally, the password is correct
 
                     ldapContextCaller = createLdapContext(
-<<<<<<< HEAD
-                            ldapIdentityStoreDefinition.url(),
-                            callerDn,
-                            new String(usernamePasswordCredential.getPassword().getValue())
-=======
                         ldapIdentityStoreDefinition.url(),
                         callerDn,
                         new String(usernamePasswordCredential.getPassword().getValue())
->>>>>>> 8e7074dc
                     );
                 }
 
@@ -182,24 +154,15 @@
                     return INVALID_RESULT;
                 }
 
-<<<<<<< HEAD
-                Set<String> groups = retrieveGroupInformation(callerDn, ldapContext);
-=======
                 Set<String> groups =
                         (!ldapIdentityStoreDefinition.groupMemberOfAttribute().isEmpty() && ldapIdentityStoreDefinition.groupSearchBase().isEmpty()) ?
                         retrieveGroupInformationMemberOf(callerDn, ldapContext) : retrieveGroupInformation(callerDn, ldapContext);
->>>>>>> 8e7074dc
 
                 closeContext(ldapContext);
 
                 return new CredentialValidationResult(
-<<<<<<< HEAD
-                        new CallerPrincipal(usernamePasswordCredential.getCaller()),
-                        groups
-=======
                     new CallerPrincipal(usernamePasswordCredential.getCaller()),
                     groups
->>>>>>> 8e7074dc
                 );
             } catch (IllegalStateException e) {
                 return NOT_VALIDATED_RESULT;
