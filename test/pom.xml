<?xml version="1.0" encoding="UTF-8"?>
<project xmlns="http://maven.apache.org/POM/4.0.0" xmlns:xsi="http://www.w3.org/2001/XMLSchema-instance" xsi:schemaLocation="http://maven.apache.org/POM/4.0.0 http://maven.apache.org/xsd/maven-4.0.0.xsd">
    <modelVersion>4.0.0</modelVersion>

    <parent>
       <groupId>org.glassfish.soteria</groupId>
       <artifactId>parent</artifactId>
<<<<<<< HEAD
       <version>1.0-m06-SNAPSHOT</version>
=======
       <version>1.0-b08-SNAPSHOT</version>
>>>>>>> 86a23319
    </parent>

    <groupId>org.glassfish.soteria.test</groupId>
    <artifactId>parent</artifactId>
    <packaging>pom</packaging>

    <name>Soteria ${project.version} Integration tests and examples</name>

    <properties>
        <!-- Test servers -->
        <payara.version>4.1.2.172</payara.version>
        <glassfish.version>4.1.1</glassfish.version>
        <wildfly.version>10.1.0.Final</wildfly.version>
        <tomee.version>7.0.2</tomee.version>
        <liberty.version>16.0.0.3</liberty.version>
        <version.docker-maven-plugin>0.20.1</version.docker-maven-plugin>
    </properties>

    <modules>
        <module>common</module>

        <module>app-securitycontext</module>
        <module>app-securitycontext-auth</module>

        <!-- app-[identity-store] -->
        <module>app-mem</module>
        <module>app-db</module>
        <module>app-ldap</module>
        <module>app-ldap2</module>
        <module>app-custom</module>
        <module>app-multiple-store</module>
        <module>app-multiple-store-backup</module>

        <!-- app-[identity-store]-[authentication mechanism] -->
        <module>app-mem-basic</module>
        <module>app-mem-form</module>
        <module>app-mem-customform</module>

        <!-- app-[identity-store]-[service] -->
        <module>app-custom-session</module>
        <module>app-custom-rememberme</module>

        <module>app-custom-identity-store-handler</module>

        <module>app-jaxrs</module>
    </modules>

    <dependencyManagement>
        <dependencies>
            <dependency>
                <groupId>org.jboss.arquillian</groupId>
                <artifactId>arquillian-bom</artifactId>
                <version>1.1.10.Final</version>
                <scope>import</scope>
                <type>pom</type>
            </dependency>
        </dependencies>
    </dependencyManagement>

    <dependencies>
        <dependency>
            <groupId>junit</groupId>
            <artifactId>junit</artifactId>
            <version>4.12</version>
            <scope>test</scope>
        </dependency>

        <dependency>
            <groupId>org.jboss.arquillian.junit</groupId>
            <artifactId>arquillian-junit-container</artifactId>
            <scope>test</scope>
        </dependency>

        <dependency>
            <groupId>net.sourceforge.htmlunit</groupId>
            <artifactId>htmlunit</artifactId>
            <version>2.23</version>
            <scope>test</scope>
        </dependency>

        <dependency>
            <groupId>org.jsoup</groupId>
            <artifactId>jsoup</artifactId>
            <version>1.9.2</version>
        </dependency>
    </dependencies>

    <build>
        <plugins>
            <plugin>
                <groupId>org.apache.maven.plugins</groupId>
                <artifactId>maven-failsafe-plugin</artifactId>
                <version>2.19.1</version>
                <executions>
                    <execution>
                        <goals>
                            <goal>integration-test</goal>
                            <goal>verify</goal>
                        </goals>
                    </execution>
                </executions>
                <configuration>
                    <systemPropertyVariables>
                        <finalName>${project.build.finalName}</finalName>
                    </systemPropertyVariables>
                </configuration>
            </plugin>
        </plugins>
    </build>

    <profiles>

        <!--
            This profile assumes a target that already has the Soteria libraries.
            In Java EE 8 that would be the default. E.g. in the case of GlassFish/Payara
<<<<<<< HEAD
            a soteria-1.0-m06-SNAPSHOT.jar in [gf_home]/glassfish/modules
=======
            a javax.security.enterprise-1.0-b07-SNAPSHOT.jar in [gf_home]/glassfish/modules
>>>>>>> 86a23319
          -->
        <profile>
            <id>provided</id>
            <dependencies>
                <dependency>
<<<<<<< HEAD
                   <groupId>javax.security</groupId>
                   <artifactId>javax.security-api</artifactId>
                   <version>1.0-m06-SNAPSHOT</version>
=======
                   <groupId>javax.security.enterprise</groupId>
                   <artifactId>javax.security.enterprise-api</artifactId>
                   <version>${api_dependency_version}</version>
>>>>>>> 86a23319
                   <scope>provided</scope>
                </dependency>
            </dependencies>
        </profile>

        <!--
            This profile assumes a target that does not have the Soteria libraries.
            E.g. a Java EE 7 server or Servlet container such as Tomcat or Jetty.
<<<<<<< HEAD
            
            With this profile e.g. soteria-1.0-m06-SNAPSHOT.jar will end up in WEB-INF/lib
=======

            With this profile e.g. javax.security.enterprise-1.0-b07-SNAPSHOT.jar
            will end up in WEB-INF/lib
>>>>>>> 86a23319
        -->
        <profile>
            <id>bundled</id>
            <activation>
                <activeByDefault>true</activeByDefault>
            </activation>
            <dependencies>
                <dependency>
                    <groupId>org.glassfish.soteria</groupId>
<<<<<<< HEAD
                    <artifactId>soteria</artifactId>
                    <version>1.0-m06-SNAPSHOT</version>
=======
                    <artifactId>javax.security.enterprise</artifactId>
                    <version>1.0-b08-SNAPSHOT</version>
>>>>>>> 86a23319
                </dependency>
            </dependencies>
        </profile>

        <profile>
            <id>payara</id>

            <activation>
                <activeByDefault>true</activeByDefault>
            </activation>

            <dependencies>
                <dependency>
                    <groupId>org.jboss.arquillian.container</groupId>
                    <artifactId>arquillian-glassfish-managed-3.1</artifactId>
                    <version>1.0.0.Final</version>
                    <scope>test</scope>
                </dependency>
            </dependencies>

            <build>
                <plugins>
                    <plugin>
                        <groupId>org.apache.maven.plugins</groupId>
                        <artifactId>maven-dependency-plugin</artifactId>
                        <executions>
                            <execution>
                                <id>unpack</id>
                                <phase>process-test-classes</phase>
                                <goals>
                                    <goal>unpack</goal>
                                </goals>
                                <configuration>
                                    <artifactItems>
                                        <artifactItem>
                                            <groupId>fish.payara.distributions</groupId>
                                            <artifactId>payara-web</artifactId>
                                            <version>${payara.version}</version>
                                            <type>zip</type>
                                            <overWrite>false</overWrite>
                                            <outputDirectory>${project.build.directory}</outputDirectory>
                                        </artifactItem>
                                    </artifactItems>
                                </configuration>
                            </execution>
                        </executions>
                    </plugin>
                    <plugin>
                        <groupId>org.apache.maven.plugins</groupId>
                        <artifactId>maven-failsafe-plugin</artifactId>
                        <version>2.19.1</version>
                        <executions>
                            <execution>
                                <goals>
                                    <goal>integration-test</goal>
                                    <goal>verify</goal>
                                </goals>
                            </execution>
                        </executions>
                        <configuration>
                            <environmentVariables>
                                <GLASSFISH_HOME>${project.build.directory}/payara41</GLASSFISH_HOME>
                            </environmentVariables>
                        </configuration>
                    </plugin>
                </plugins>
            </build>
        </profile>

        <profile>
            <id>payara-embedded</id>

            <dependencies>
                <dependency>
                    <groupId>fish.payara.extras</groupId>
                    <artifactId>payara-embedded-all</artifactId>
                    <version>${payara.version}</version>
                    <scope>test</scope>
                </dependency>

                <dependency>
                    <groupId>org.jboss.arquillian.container</groupId>
                    <artifactId>arquillian-glassfish-embedded-3.1</artifactId>
                    <version>1.0.0.CR4</version>
                    <scope>test</scope>
                </dependency>
            </dependencies>
        </profile>

        <profile>
            <id>payara-remote</id>
            
            <dependencies>
                <dependency>
                    <groupId>org.omnifaces</groupId>
                    <artifactId>arquillian-payara-server-4-remote</artifactId> 
                    <version>1.0-beta-SNAPSHOT</version> 
                    <scope>test</scope>
                </dependency>
            </dependencies>
        </profile>
        
        
        <profile>
            <id>wildfly</id>

            <dependencies>
                <dependency>
                    <groupId>org.wildfly.arquillian</groupId>
                    <artifactId>wildfly-arquillian-container-managed</artifactId>
                    <version>2.0.0.Final</version>
                    <scope>test</scope>
                </dependency>
            </dependencies>

            <build>
                <plugins>
                    <plugin>
                        <groupId>org.apache.maven.plugins</groupId>
                        <artifactId>maven-dependency-plugin</artifactId>
                        <executions>
                            <execution>
                                <id>unpack</id>
                                <phase>process-test-classes</phase>
                                <goals>
                                    <goal>unpack</goal>
                                </goals>
                                <configuration>
                                    <artifactItems>
                                        <artifactItem>
                                            <groupId>org.wildfly</groupId>
                                            <artifactId>wildfly-dist</artifactId>
                                            <version>${wildfly.version}</version>
                                            <type>zip</type>
                                            <overWrite>false</overWrite>
                                            <outputDirectory>${project.build.directory}</outputDirectory>
                                        </artifactItem>
                                    </artifactItems>
                                </configuration>
                            </execution>
                        </executions>
                    </plugin>
                    <plugin>
                        <groupId>org.apache.maven.plugins</groupId>
                        <artifactId>maven-failsafe-plugin</artifactId>
                        <version>2.19.1</version>
                        <executions>
                            <execution>
                                <goals>
                                    <goal>integration-test</goal>
                                    <goal>verify</goal>
                                </goals>
                            </execution>
                        </executions>
                        <configuration>
                            <systemPropertyVariables>
                                <finalName>${project.build.finalName}</finalName>
                                <java.util.logging.manager>org.jboss.logmanager.LogManager</java.util.logging.manager>
                            </systemPropertyVariables>
                            <environmentVariables>
                                <JBOSS_HOME>${project.build.directory}/wildfly-${wildfly.version}</JBOSS_HOME>
                            </environmentVariables>
                        </configuration>
                    </plugin>
                </plugins>
            </build>
        </profile>

        <profile>
            <id>tomee</id>

            <repositories>
                <repository>
                    <id>apache.snapshots</id>
                    <url>https://repository.apache.org/content/repositories/snapshots/</url>
                    <releases>
                        <enabled>false</enabled>
                    </releases>
                    <snapshots>
                        <enabled>true</enabled>
                    </snapshots>
                </repository>
            </repositories>

            <dependencies>
                <dependency>
                    <groupId>org.apache.tomee</groupId>
                    <artifactId>apache-tomee</artifactId>
                    <version>${tomee.version}</version>
                    <scope>test</scope>
                    <type>zip</type>
                    <classifier>plus</classifier>
                </dependency>

                <dependency>
                    <groupId>org.apache.tomee</groupId>
                    <artifactId>arquillian-tomee-remote</artifactId>
                    <version>${tomee.version}</version>
                    <scope>test</scope>
                    <exclusions>
                        <exclusion>
                            <groupId>org.apache.tomee</groupId>
                            <artifactId>arquillian-openejb-transaction-provider</artifactId>
                        </exclusion>
                    </exclusions>
                </dependency>
            </dependencies>

            <build>
                <plugins>
                    <plugin>
                        <artifactId>maven-failsafe-plugin</artifactId>
                        <configuration>
                            <argLine>-DTOMEE_LOCK_FILE=${user.dir}/.tomee-ports.lock</argLine>
                            <systemPropertyVariables>
                                <tomee.stopPort>-1</tomee.stopPort>
                                <tomee.httpPort>-1</tomee.httpPort>
                                <tomee.httpsPort>-1</tomee.httpsPort>
                                <tomee.ajpPort>-1</tomee.ajpPort>

                                <tomee.dir>target/tomee/server</tomee.dir>
                                <tomee.appWorkingDir>target/tomee/arquillian</tomee.appWorkingDir>
                                <tomee.cleanOnStartUp>true</tomee.cleanOnStartUp>
                                <tomee.classifier>plus</tomee.classifier>
                                <tomee.properties>
                                    openejb.environment.default=true
                                </tomee.properties>
                            </systemPropertyVariables>
                        </configuration>
                    </plugin>
                </plugins>
            </build>
        </profile>

        <profile>
            <id>liberty</id>

            <dependencies>
                <dependency>
                    <groupId>org.jboss.arquillian.container</groupId>
                    <artifactId>arquillian-wlp-managed-8.5</artifactId>
                    <version>1.0.0.Beta2</version>
                    <scope>test</scope>
                </dependency>
            </dependencies>

            <build>
                <plugins>
                    <plugin>
                        <groupId>org.apache.maven.plugins</groupId>
                        <artifactId>maven-dependency-plugin</artifactId>
                        <executions>
                            <execution>
                                <id>unpack</id>
                                <phase>process-test-classes</phase>
                                <goals>
                                    <goal>unpack</goal>
                                </goals>
                                <configuration>
                                    <artifactItems>
                                        <artifactItem>
                                            <groupId>com.ibm.websphere.appserver.runtime</groupId>
                                            <artifactId>wlp-javaee7</artifactId>
                                            <version>${liberty.version}</version>
                                            <type>zip</type>
                                            <overWrite>false</overWrite>
                                            <outputDirectory>${project.build.directory}</outputDirectory>
                                        </artifactItem>
                                    </artifactItems>
                                </configuration>
                            </execution>
                        </executions>
                    </plugin>
                    <plugin>
                        <groupId>org.apache.maven.plugins</groupId>
                        <artifactId>maven-antrun-plugin</artifactId>
                        <version>1.1</version>
                        <executions>
                            <execution>
                                <phase>process-test-classes</phase>
                                <goals>
                                    <goal>run</goal>
                                </goals>
                                <configuration>
                                    <tasks>
                                        <!--  there has to be a better way... -->
                                        <echo>Copying server.xml</echo>
                                        <copy file="../common/src/main/resources/server.xml" tofile="${project.build.directory}/wlp/templates/servers/defaultServer/server.xml" failOnError="false" />
                                    </tasks>
                                </configuration>
                            </execution>
                        </executions>
                    </plugin>
                    <plugin>
                        <groupId>org.apache.maven.plugins</groupId>
                        <artifactId>maven-failsafe-plugin</artifactId>
                        <version>2.19.1</version>
                        <configuration>
                            <systemPropertyVariables>
                                <arquillian.server>liberty</arquillian.server>
                                <arquillian.launch>liberty</arquillian.launch>
                                <arquillian.liberty.wlpHome>${project.build.directory}/wlp</arquillian.liberty.wlpHome>
                            </systemPropertyVariables>
                        </configuration>
                    </plugin>
                </plugins>
            </build>
        </profile>
        <profile>
            <id>wildfly-docker</id>
            <build>
                <plugins>
                    <plugin>
                        <groupId>io.fabric8</groupId>
                        <artifactId>docker-maven-plugin</artifactId>
                        <version>${version.docker-maven-plugin}</version>
                        <configuration>
                            <images>
                                <image>
                                    <alias>wildfly</alias>
                                    <name>soteria-samples/${project.artifactId}:wildfly</name>
                                    <build>
                                        <maintainer>Ivar Grimstad (ivar.grimstad@gmail.com)</maintainer>
                                        <from>jboss/wildfly:10.1.0.Final</from>
                                        <assembly>
                                            <basedir>/opt/jboss/wildfly/standalone/deployments/</basedir>
                                            <descriptorRef>artifact</descriptorRef>
                                        </assembly>
                                    </build>
                                    <run>
                                        <ports>
                                            <port>8088:8080</port>
                                        </ports>
                                    </run>
                                </image>
                            </images>
                        </configuration>
                    </plugin>
                </plugins>
            </build>
        </profile>
        <profile>
            <id>payara-docker</id>
            <build>
                <plugins>
                    <plugin>
                        <groupId>io.fabric8</groupId>
                        <artifactId>docker-maven-plugin</artifactId>
                        <version>${version.docker-maven-plugin}</version>
                        <configuration>
                            <images>
                                <image>
                                    <alias>payara</alias>
                                    <name>soteria-samples/${project.artifactId}:payara</name>
                                    <build>
                                        <maintainer>Ivar Grimstad (ivar.grimstad@gmail.com)</maintainer>
                                        <from>payara/server-web:163</from>
                                        <assembly>
                                            <basedir>/opt/payara41/glassfish/domains/domain1/autodeploy/</basedir>
                                            <descriptorRef>artifact</descriptorRef>
                                        </assembly>
                                        <entryPoint>
                                            <arg>/opt/payara41/bin/asadmin</arg>
                                            <arg>start-domain</arg>
                                            <arg>-v</arg>
                                        </entryPoint>
                                    </build>
                                    <run>
                                        <ports>
                                            <port>8089:8080</port>
                                        </ports>
                                    </run>
                                </image>
                            </images>
                        </configuration>
                    </plugin>
                </plugins>
            </build>
        </profile>
    </profiles>

</project>
<|MERGE_RESOLUTION|>--- conflicted
+++ resolved
@@ -5,11 +5,7 @@
     <parent>
        <groupId>org.glassfish.soteria</groupId>
        <artifactId>parent</artifactId>
-<<<<<<< HEAD
-       <version>1.0-m06-SNAPSHOT</version>
-=======
        <version>1.0-b08-SNAPSHOT</version>
->>>>>>> 86a23319
     </parent>
 
     <groupId>org.glassfish.soteria.test</groupId>
@@ -125,25 +121,15 @@
         <!--
             This profile assumes a target that already has the Soteria libraries.
             In Java EE 8 that would be the default. E.g. in the case of GlassFish/Payara
-<<<<<<< HEAD
-            a soteria-1.0-m06-SNAPSHOT.jar in [gf_home]/glassfish/modules
-=======
             a javax.security.enterprise-1.0-b07-SNAPSHOT.jar in [gf_home]/glassfish/modules
->>>>>>> 86a23319
           -->
         <profile>
             <id>provided</id>
             <dependencies>
                 <dependency>
-<<<<<<< HEAD
-                   <groupId>javax.security</groupId>
-                   <artifactId>javax.security-api</artifactId>
-                   <version>1.0-m06-SNAPSHOT</version>
-=======
                    <groupId>javax.security.enterprise</groupId>
                    <artifactId>javax.security.enterprise-api</artifactId>
                    <version>${api_dependency_version}</version>
->>>>>>> 86a23319
                    <scope>provided</scope>
                 </dependency>
             </dependencies>
@@ -152,14 +138,9 @@
         <!--
             This profile assumes a target that does not have the Soteria libraries.
             E.g. a Java EE 7 server or Servlet container such as Tomcat or Jetty.
-<<<<<<< HEAD
-            
-            With this profile e.g. soteria-1.0-m06-SNAPSHOT.jar will end up in WEB-INF/lib
-=======
 
             With this profile e.g. javax.security.enterprise-1.0-b07-SNAPSHOT.jar
             will end up in WEB-INF/lib
->>>>>>> 86a23319
         -->
         <profile>
             <id>bundled</id>
@@ -169,13 +150,8 @@
             <dependencies>
                 <dependency>
                     <groupId>org.glassfish.soteria</groupId>
-<<<<<<< HEAD
-                    <artifactId>soteria</artifactId>
-                    <version>1.0-m06-SNAPSHOT</version>
-=======
                     <artifactId>javax.security.enterprise</artifactId>
                     <version>1.0-b08-SNAPSHOT</version>
->>>>>>> 86a23319
                 </dependency>
             </dependencies>
         </profile>
