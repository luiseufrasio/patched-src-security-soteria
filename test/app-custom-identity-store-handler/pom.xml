--- conflicted
+++ resolved
@@ -4,11 +4,7 @@
     <parent>
         <groupId>org.glassfish.soteria.test</groupId>
         <artifactId>parent</artifactId>
-<<<<<<< HEAD
-        <version>1.0-m06-SNAPSHOT</version>
-=======
         <version>1.0-b08-SNAPSHOT</version>
->>>>>>> 86a23319
     </parent>
 
 	<artifactId>app-custom-identity-store-handler</artifactId>
@@ -26,11 +22,7 @@
         <dependency>
             <groupId>org.glassfish.soteria.test</groupId>
             <artifactId>common</artifactId>
-<<<<<<< HEAD
-            <version>1.0-m06-SNAPSHOT</version>
-=======
             <version>1.0-b08-SNAPSHOT</version>
->>>>>>> 86a23319
         </dependency>
 
         <dependency>
