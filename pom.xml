--- conflicted
+++ resolved
@@ -1,25 +1,3 @@
-<<<<<<< HEAD
-<project xmlns="http://maven.apache.org/POM/4.0.0" xmlns:xsi="http://www.w3.org/2001/XMLSchema-instance"
-	xsi:schemaLocation="http://maven.apache.org/POM/4.0.0 http://maven.apache.org/maven-v4_0_0.xsd">
-	<modelVersion>4.0.0</modelVersion>
-
-	<parent>
-		<groupId>net.java</groupId>
-		<artifactId>jvnet-parent</artifactId>
-		<version>5</version>
-	</parent>
-
-	<groupId>org.glassfish.soteria</groupId>
-	<artifactId>parent</artifactId>
-	<version>1.0-m06-SNAPSHOT</version>
-	<packaging>pom</packaging>
-
-	<inceptionYear>2015</inceptionYear>
-
-	<licenses>
-		<license>
-			<name>
-=======
 <project xmlns="http://maven.apache.org/POM/4.0.0" xmlns:xsi="http://www.w3.org/2001/XMLSchema-instance" xsi:schemaLocation="http://maven.apache.org/POM/4.0.0 http://maven.apache.org/maven-v4_0_0.xsd">
     <modelVersion>4.0.0</modelVersion>
 
@@ -39,7 +17,6 @@
     <licenses>
         <license>
             <name>
->>>>>>> 86a23319
                 Dual license consisting of the CDDL v1.1 and GPL v2
             </name>
             <url>https://glassfish.java.net/public/CDDL+GPL_1_1.html</url>
