--- conflicted
+++ resolved
@@ -37,12 +37,8 @@
 
         <spec_version>0.0</spec_version>
         <new_spec_version>1.0</new_spec_version>
-        <spec_build>08</spec_build>
-<<<<<<< HEAD
-        <spec_impl_version>1.0-b08-snapshot</spec_impl_version>
-=======
-        <spec_impl_version>1.0-b08-SNAPSHOT</spec_impl_version>
->>>>>>> eff163ba
+        <spec_build>09</spec_build>
+        <spec_impl_version>1.0-b09-SNAPSHOT</spec_impl_version>
 
         <api_dependency_version>${spec_impl_version}</api_dependency_version>
 
